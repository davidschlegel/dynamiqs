--- conflicted
+++ resolved
@@ -3,11 +3,7 @@
 from . import dark, plot, random
 from .integrators import *
 from .options import *
-<<<<<<< HEAD
-from .plots import *
 from .qarrays import *
-=======
->>>>>>> 79ca23cb
 from .result import *
 from .time_array import *
 from .utils import *

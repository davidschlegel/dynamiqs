--- conflicted
+++ resolved
@@ -159,15 +159,10 @@
     solver.assert_supports_gradient(gradient)
 
     # === init integrator
-<<<<<<< HEAD
     y0 = eye(H.shape[-1], layout=dense)
-    integrator = integrator_class(tsave, y0, H, solver, gradient, options)
-=======
-    y0 = eye(H.shape[-1])
     integrator = integrator_class(
         ts=tsave, y0=y0, solver=solver, gradient=gradient, options=options, H=H
     )
->>>>>>> 19b11e9d
 
     # === run integrator
     result = integrator.run()

--- conflicted
+++ resolved
@@ -129,11 +129,7 @@
     rho0 = asqarray(rho0)
     tsave = jnp.asarray(tsave)
     if exp_ops is not None:
-<<<<<<< HEAD
-        exp_ops = [asqarray(E) for E in exp_ops]
-=======
-        exp_ops = jnp.asarray(exp_ops, dtype=cdtype()) if len(exp_ops) > 0 else None
->>>>>>> 6668562d
+        exp_ops = [asqarray(E) for E in exp_ops] if len(exp_ops) > 0 else None
 
     # === check arguments
     _check_mesolve_args(H, jump_ops, rho0, exp_ops)

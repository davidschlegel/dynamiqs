--- conflicted
+++ resolved
@@ -1,10 +1,6 @@
 import equinox as eqx
-<<<<<<< HEAD
-=======
-import jax.numpy as jnp
 from jax import Array
 from jaxtyping import Scalar
->>>>>>> 9f961b98
 
 from ...options import Options
 from ...qarrays.qarray import QArray
@@ -27,8 +23,8 @@
     H: TimeArray
     Ls: list[TimeArray]
 
-    def L(self, t: Scalar) -> Array:
-        return jnp.stack([L(t) for L in self.Ls])  # (nLs, n, n)
+    def L(self, t: Scalar) -> list[Array]:
+        return [L(t) for L in self.Ls]  # (nLs, n, n)
 
 
 class SolveInterface(eqx.Module):
